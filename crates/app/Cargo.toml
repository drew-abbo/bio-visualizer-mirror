--- conflicted
+++ resolved
@@ -4,12 +4,8 @@
 edition = "2021"
 
 [dependencies]
-<<<<<<< HEAD
 engine = { version = "0.1.0", path = "../engine" }
 thiserror = "2"
+media = { path = "../media" }
 util = { version = "0.1.0", path = "../util" }
-anyhow = "1.0"
-=======
-thiserror = "2"
-media = { path = "../media" }
->>>>>>> c7886e85
+anyhow = "1.0"